--- conflicted
+++ resolved
@@ -123,11 +123,6 @@
         } else {
             Ok(true)
         }
-<<<<<<< HEAD
-=======
-
-        self.is_new_epoch().await
->>>>>>> 968a5f9d
     }
 
     /// Checks if the Subgraph epoch is behind the Epoch Manager's current epoch.
