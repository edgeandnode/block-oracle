use crate::{
    contracts::Contracts,
    hex_string,
    jrpc_utils::{get_latest_block, get_latest_blocks},
    Caip2ChainId, Config, Error, JrpcExpBackoff, JrpcProviderForChain, NetworksDiff, SubgraphQuery,
    SubgraphStateTracker,
};
use epoch_encoding::{self as ee, BlockPtr, Encoder, Message, CURRENT_ENCODING_VERSION};
<<<<<<< HEAD
use std::{
    cmp::Ordering,
    collections::{HashMap, HashSet},
=======
use std::collections::{BTreeMap, HashSet};
use tracing::{debug, error, info, warn};
use web3::{
    contract::{Contract, Options},
    types::{Bytes, H256},
>>>>>>> 0c643025
};
use tracing::{debug, error, info, warn};

/// The main application in-memory state.
pub struct Oracle {
    config: &'static Config,
    protocol_chain: JrpcProviderForChain<JrpcExpBackoff>,
    indexed_chains: Vec<JrpcProviderForChain<JrpcExpBackoff>>,
    subgraph_state: SubgraphStateTracker<SubgraphQuery>,
    contracts: Contracts<JrpcExpBackoff>,
}

impl Oracle {
    pub fn new(config: &'static Config) -> Self {
        let subgraph_api = SubgraphQuery::new(config.subgraph_url.clone());
        let subgraph_state = SubgraphStateTracker::new(subgraph_api);
        let backoff_max = config.retry_strategy_max_wait_time;
        let protocol_chain = {
            let transport = JrpcExpBackoff::http(
                config.protocol_chain.jrpc_url.clone(),
                config.protocol_chain.id.clone(),
                backoff_max,
            );
            JrpcProviderForChain::new(config.protocol_chain.id.clone(), transport)
        };
        let indexed_chains = config
            .indexed_chains
            .iter()
            .map(|chain| {
                let transport =
                    JrpcExpBackoff::http(chain.jrpc_url.clone(), chain.id.clone(), backoff_max);
                JrpcProviderForChain::new(chain.id.clone(), transport)
            })
            .collect();
        let contracts = Contracts::new(
            &protocol_chain.web3.eth(),
            config.data_edge_address,
            config.epoch_manager_address,
        )
        .expect("Failed to initialize Block Oracle's required contracts");

        Self {
            config,
            protocol_chain,
            indexed_chains,
            subgraph_state,
            contracts,
        }
    }

    /// Runs a new polling iteration and submits new messages to the subgraph,
    /// if necessary.
    pub async fn run(&mut self) -> Result<(), Error> {
<<<<<<< HEAD
=======
        info!("New polling iteration.");
        if !self.detect_new_epoch().await? {
            debug!("No epoch change detected.");
            return Ok(());
        }

        info!("Entering a new epoch.");
        self.handle_new_epoch().await?;

        Ok(())
    }

    async fn detect_new_epoch(&mut self) -> Result<bool, Error> {
        let block = get_latest_block(self.protocol_chain.web3.clone())
            .await
            .map_err(Error::BadJrpcProtocolChain)?;
        debug!(
            number = block.number,
            hash = hex::encode(block.hash).as_str(),
            "Got the latest block from the protocol chain."
        );

        debug!("Querying the subgraph state...");
>>>>>>> 0c643025
        self.subgraph_state.refresh().await;
        if let Some(subgraph_error) = self.subgraph_state.error() {
            return Err(Error::Subgraph(subgraph_error));
        }

        if !self.is_new_epoch().await? {
            return Ok(());
        }

        let last_block_number_indexed_by_subgraph =
<<<<<<< HEAD
            self.subgraph_state.last_state().map(|state| state.0);

        let block = get_latest_block(self.protocol_chain.web3.clone())
            .await
            .map_err(Error::BadJrpcProtocolChain)?
            .expect("Can't get latest block prom protocol chain");
        debug!(
            block = block.number,
            hash = hex::encode(block.hash).as_str(),
            "Got the latest block from the protocol chain."
        );
=======
            if let Some(state) = self.subgraph_state.last_state() {
                state.0
            } else {
                warn!("The subgraph state is uninitialized");
                0
            };
>>>>>>> 0c643025

        let is_fresh = freshness::subgraph_is_fresh(
            last_block_number_indexed_by_subgraph.into(),
            block.number.into(),
            self.protocol_chain.clone(),
            self.config.owner_address,
            self.config.data_edge_address,
            self.config.freshness_threshold,
        )
        .await
        .map_err(Error::BadJrpcProtocolChain)?;
        if !is_fresh {
            error!("Subgraph is not fresh");
            return Err(Error::SubgraphNotFresh);
        }

        Ok(self.epoch_tracker.is_new_epoch(block.number).await?)
    }

    async fn handle_new_epoch(&mut self) -> Result<(), Error> {
        info!("Collecting latest block information from all indexed chains.");

        let latest_blocks_res = get_latest_blocks(&self.indexed_chains).await;
        let latest_blocks = latest_blocks_res
            .iter()
            .filter_map(|(chain_id, res)| match res {
                Ok(block) => Some((chain_id.clone(), block.clone())),
                Err(e) => {
                    warn!(
                        chain_id = chain_id.as_str(),
                        error = e.to_string().as_str(),
                        "Failed to get latest block from chain. Skipping."
                    );
                    None
                }
            })
            .collect();

        let payload = self.produce_next_payload(latest_blocks)?;
<<<<<<< HEAD
        self.contracts
            .submit_call(payload, &self.config.owner_private_key)
            .await?;
=======
        let tx_hash = submit_call(self.config, self.protocol_chain.clone(), payload)
            .await
            .map_err(Error::CantSubmitTx)?;
        info!(
            tx_hash = tx_hash.to_string().as_str(),
            "Contract call submitted successfully."
        );
>>>>>>> 0c643025

        // TODO: After broadcasting a transaction to the protocol chain and getting a transaction
        // receipt, we should monitor it until it get enough confirmations. It's unclear which
        // component should do this task.

        Ok(())
    }

    fn produce_next_payload(
        &self,
        latest_blocks: BTreeMap<Caip2ChainId, BlockPtr>,
    ) -> Result<Vec<u8>, Error> {
        let registered_networks = registered_networks(&self.subgraph_state);

        let mut messages = vec![];

        // First, we need to make sure that there are no pending
        // `RegisterNetworks` messages.
        let networks_diff = {
            // `NetworksDiff::calculate` uses u32's but `registered_networks` has u64's
            let networks_and_block_numbers = registered_networks
                .iter()
                .map(|(chain_id, network)| (chain_id.clone(), network.block_number))
                .collect();
            NetworksDiff::calculate(networks_and_block_numbers, self.config)
        };
        info!(
            created = networks_diff.insertions.len(),
            deleted = networks_diff.deletions.len(),
            "Performed indexed chain diffing."
        );
        if let Some(msg) = networks_diff_to_message(&networks_diff) {
            messages.push(msg);
        }

        messages.push(latest_blocks_to_message(latest_blocks));

        let available_networks: Vec<(String, epoch_encoding::Network)> = {
            // intersect networks from config and subgraph
            let config_chain_ids: HashSet<&Caip2ChainId> = self
                .config
                .indexed_chains
                .iter()
                .map(|chain| &chain.id)
                .collect();
            registered_networks
                .into_iter()
                .filter_map(|(chain_id, network)| {
                    if config_chain_ids.contains(&chain_id) {
                        Some((chain_id.as_str().to_owned(), network))
                    } else {
                        None
                    }
                })
                .collect()
        };

        debug!(
            messages = ?messages,
            messages_count = messages.len(),
            networks_count = available_networks.len(),
            "Compressing message(s)."
        );

        let mut compression_engine = Encoder::new(CURRENT_ENCODING_VERSION, available_networks)
            .expect(format!("Can't prepare for encoding because something went wrong",).as_str());
        let encoded = compression_engine
            .encode(&messages[..])
            .expect(format!("Encoding failed: {:?}", messages).as_str());
        debug!(
            encoded = hex_string(&encoded).as_str(),
            "Successfully encoded message(s)."
        );
        Ok(encoded)
    }
}

<<<<<<< HEAD
    fn registered_networks(&self) -> Result<Vec<(Caip2ChainId, epoch_encoding::Network)>, Error> {
        if self.subgraph_state.is_failed() {
            todo!("Handle this as an error")
        }
        if self.subgraph_state.is_uninitialized() {
            info!("Epoch Subgraph contains no initial state");
            return Ok(Default::default());
        };
        info!("subgraph data is {:?}", self.subgraph_state.last_state());
        Ok(self
            .subgraph_state
            .last_state()
            .ok_or(Error::MissingSubgraphState)?
=======
fn registered_networks(
    subgraph_state: &SubgraphStateTracker<SubgraphQuery>,
) -> Vec<(Caip2ChainId, ee::Network)> {
    if let Some(state) = subgraph_state.last_state() {
        state
>>>>>>> 0c643025
            .1
            .networks
            .iter()
            .map(|network| {
                (
                    network.id.clone(),
                    epoch_encoding::Network {
                        block_number: network.latest_block_number,
                        block_delta: network.delta,
                    },
                )
            })
            .collect()
    } else {
        // The subgraph is uninitialized, so there's no registered networks at all.
        vec![]
    }

    pub async fn is_new_epoch(&self) -> Result<bool, Error> {
        let subgraph_latest_epoch = match self
            .subgraph_state
            .last_state()
            .ok_or(Error::MissingSubgraphState)?
            .1
            .latest_epoch_number
        {
            Some(epoch) => {
                debug!("Epoch Subgraph is at epoch {epoch}");
                epoch
            }
            // Subgraph is not initialized, so we return `true` because it is necessary to update
            // its state.
            None => {
                debug!("Epoch Subgraph has no latest valid epoch");
                return Ok(true);
            }
        };
        let manager_current_epoch = self.contracts.query_current_epoch().await?;
        match subgraph_latest_epoch.cmp(&manager_current_epoch) {
            Ordering::Less => Ok(true),
            Ordering::Equal => Ok(false),
            Ordering::Greater => Err(Error::EpochManagerBehindSubgraph {
                manager: manager_current_epoch,
                subgraph: subgraph_latest_epoch,
            }),
        }
    }
}

fn latest_blocks_to_message(latest_blocks: BTreeMap<Caip2ChainId, BlockPtr>) -> ee::Message {
    Message::SetBlockNumbersForNextEpoch(
        latest_blocks
            .into_iter()
            .map(|(chain_id, block_ptr)| (chain_id.as_str().to_owned(), block_ptr))
            .collect(),
    )
}

fn networks_diff_to_message(diff: &NetworksDiff) -> Option<ee::Message> {
    if diff.deletions.is_empty() && diff.insertions.is_empty() {
        None
    } else {
        Some(ee::Message::RegisterNetworks {
            remove: diff.deletions.iter().map(|x| *x.1 as u64).collect(),
            add: diff
                .insertions
                .iter()
                .map(|x| x.0.as_str().to_string())
                .collect(),
        })
    }
}

mod freshness {
    use crate::{jrpc_utils::calls_in_block_range, models::JrpcProviderForChain};
    use tracing::{debug, trace};
    use web3::types::{H160, U64};

    /// The Epoch Subgraph is considered fresh if it has processed all relevant transactions
    /// targeting the DataEdge contract.
    ///
    /// To assert that, the Block Oracle will need to get the latest block from a JSON RPC provider
    /// and compare its number with the subgraph’s current block.
    ///
    /// If they are way too different, then the subgraph is not fresh, and we should gracefully
    /// handle that error.
    ///
    /// Otherwise, if block numbers are under a certain threshold apart, we could scan the blocks
    /// in between and ensure they’re not relevant to the DataEdge contract.
    pub async fn subgraph_is_fresh<T>(
        subgraph_latest_block: U64,
        current_block: U64,
        protocol_chain: JrpcProviderForChain<T>,
        owner_address: H160,
        contract_address: H160,
        freshness_threshold: u64,
    ) -> web3::Result<bool>
    where
        T: web3::Transport,
    {
        // If this ever happens, then there must be a serious bug in the code
        if subgraph_latest_block > current_block {
            return Ok(true);
        }
        let block_distance = (current_block - subgraph_latest_block).as_u64();
        if block_distance == 0 {
            return Ok(true);
        } else if block_distance > freshness_threshold {
            debug!(
                %subgraph_latest_block,
                %current_block,
                "Epoch Subgraph is not considered fresh because it is {} blocks behind \
                 protocol chain's head",
                block_distance
            );
            return Ok(false);
        }
        // Scan the blocks in betwenn for transactions from the Owner to the Data Edge contract
        let calls = calls_in_block_range(
            protocol_chain.web3,
            subgraph_latest_block.as_u64()..=current_block.as_u64(),
            owner_address,
            contract_address,
        )
        .await?;

        if calls.is_empty() {
            trace!(
                %subgraph_latest_block,
                %current_block,
                "Epoch Subgraph is fresh. \
                 Found no calls between last synced block and the protocol chain's head",
            );
            Ok(true)
        } else {
            debug!(
                %subgraph_latest_block,
                %current_block,
                "Epoch Subgraph is not fresh. \
                 Found {} calls between the last synced block and the protocol chain's head",
                calls.len()
            );
            Ok(false)
        }
    }
}<|MERGE_RESOLUTION|>--- conflicted
+++ resolved
@@ -6,19 +6,13 @@
     SubgraphStateTracker,
 };
 use epoch_encoding::{self as ee, BlockPtr, Encoder, Message, CURRENT_ENCODING_VERSION};
-<<<<<<< HEAD
-use std::{
-    cmp::Ordering,
-    collections::{HashMap, HashSet},
-=======
 use std::collections::{BTreeMap, HashSet};
+use tracing::{debug, error, info, warn};
 use tracing::{debug, error, info, warn};
 use web3::{
     contract::{Contract, Options},
     types::{Bytes, H256},
->>>>>>> 0c643025
 };
-use tracing::{debug, error, info, warn};
 
 /// The main application in-memory state.
 pub struct Oracle {
@@ -70,8 +64,6 @@
     /// Runs a new polling iteration and submits new messages to the subgraph,
     /// if necessary.
     pub async fn run(&mut self) -> Result<(), Error> {
-<<<<<<< HEAD
-=======
         info!("New polling iteration.");
         if !self.detect_new_epoch().await? {
             debug!("No epoch change detected.");
@@ -95,37 +87,18 @@
         );
 
         debug!("Querying the subgraph state...");
->>>>>>> 0c643025
         self.subgraph_state.refresh().await;
         if let Some(subgraph_error) = self.subgraph_state.error() {
             return Err(Error::Subgraph(subgraph_error));
         }
 
-        if !self.is_new_epoch().await? {
-            return Ok(());
-        }
-
         let last_block_number_indexed_by_subgraph =
-<<<<<<< HEAD
-            self.subgraph_state.last_state().map(|state| state.0);
-
-        let block = get_latest_block(self.protocol_chain.web3.clone())
-            .await
-            .map_err(Error::BadJrpcProtocolChain)?
-            .expect("Can't get latest block prom protocol chain");
-        debug!(
-            block = block.number,
-            hash = hex::encode(block.hash).as_str(),
-            "Got the latest block from the protocol chain."
-        );
-=======
             if let Some(state) = self.subgraph_state.last_state() {
                 state.0
             } else {
                 warn!("The subgraph state is uninitialized");
                 0
             };
->>>>>>> 0c643025
 
         let is_fresh = freshness::subgraph_is_fresh(
             last_block_number_indexed_by_subgraph.into(),
@@ -165,11 +138,6 @@
             .collect();
 
         let payload = self.produce_next_payload(latest_blocks)?;
-<<<<<<< HEAD
-        self.contracts
-            .submit_call(payload, &self.config.owner_private_key)
-            .await?;
-=======
         let tx_hash = submit_call(self.config, self.protocol_chain.clone(), payload)
             .await
             .map_err(Error::CantSubmitTx)?;
@@ -177,7 +145,6 @@
             tx_hash = tx_hash.to_string().as_str(),
             "Contract call submitted successfully."
         );
->>>>>>> 0c643025
 
         // TODO: After broadcasting a transaction to the protocol chain and getting a transaction
         // receipt, we should monitor it until it get enough confirmations. It's unclear which
@@ -255,27 +222,11 @@
     }
 }
 
-<<<<<<< HEAD
-    fn registered_networks(&self) -> Result<Vec<(Caip2ChainId, epoch_encoding::Network)>, Error> {
-        if self.subgraph_state.is_failed() {
-            todo!("Handle this as an error")
-        }
-        if self.subgraph_state.is_uninitialized() {
-            info!("Epoch Subgraph contains no initial state");
-            return Ok(Default::default());
-        };
-        info!("subgraph data is {:?}", self.subgraph_state.last_state());
-        Ok(self
-            .subgraph_state
-            .last_state()
-            .ok_or(Error::MissingSubgraphState)?
-=======
 fn registered_networks(
     subgraph_state: &SubgraphStateTracker<SubgraphQuery>,
 ) -> Vec<(Caip2ChainId, ee::Network)> {
     if let Some(state) = subgraph_state.last_state() {
         state
->>>>>>> 0c643025
             .1
             .networks
             .iter()
