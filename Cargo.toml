--- conflicted
+++ resolved
@@ -1,6 +1,5 @@
 [workspace]
-<<<<<<< HEAD
-members = ["crates/oracle", "crates/encoding", "crates/oracle-encoder", "xtask"]
+members = ["crates/*"]
 
 [profile.release]
 # We want to keep as many checks as possible even for release builds.
@@ -9,7 +8,4 @@
 debug = true
 overflow-checks = true
 debug-assertions = true
-incremental = false
-=======
-members = ["crates/*"]
->>>>>>> edbf3550
+incremental = false