--- conflicted
+++ resolved
@@ -19,7 +19,6 @@
         // Add is by name
         add: Vec<String>,
     },
-<<<<<<< HEAD
     CorrectEpochs {
         // TODO: include hash, count, and (if count is nonzero) merkle root
         data_by_network_id: HashMap<NetworkId, EpochDetails>,
@@ -27,18 +26,12 @@
     UpdateVersion {
         version_number: u64,
     },
-=======
-    // TODO: include hash, count, and (if count is nonzero) merkle root
-    CorrectEpochs,
-    UpdateVersion,
     Reset,
->>>>>>> d44f4b7a
 }
 
 #[derive(Debug)]
 pub enum CompressedMessage {
     SetBlockNumbersForNextEpoch(CompressedSetBlockNumbersForNextEpoch),
-<<<<<<< HEAD
     CorrectEpochs {
         data_by_network_id: HashMap<NetworkId, EpochDetails>,
     },
@@ -49,12 +42,7 @@
     UpdateVersion {
         version_number: u64,
     },
-=======
-    CorrectEpochs,
-    RegisterNetworks { remove: Vec<u64>, add: Vec<String> },
-    UpdateVersion,
     Reset,
->>>>>>> d44f4b7a
 }
 
 #[derive(Debug)]
